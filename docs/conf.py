# Configuration file for the Sphinx documentation builder.
#
# This file only contains a selection of the most common options. For a full
# list see the documentation:
# https://www.sphinx-doc.org/en/master/usage/configuration.html

# -- Path setup --------------------------------------------------------------

# If extensions (or modules to document with autodoc) are in another directory,
# add these directories to sys.path here. If the directory is relative to the
# documentation root, use os.path.abspath to make it absolute, like shown here.
#
import os
import sys
<<<<<<< HEAD
=======
from importlib.metadata import version
from packaging.version import parse
sys.path.insert(0, os.path.abspath('../'))
>>>>>>> 1274fc1b

sys.path.insert(0, os.path.abspath("../"))


os.environ["SPHINX"] = "True"

# -- Project information -----------------------------------------------------

<<<<<<< HEAD
project = "OpenFE"
copyright = "2022, The OpenFE Development Team"
author = "The OpenFE Development Team"

=======
project = 'OpenFE'
copyright = '2022, The OpenFE Development Team'
author = 'The OpenFE Development Team'
version = parse(version("openfe")).base_version
>>>>>>> 1274fc1b
# -- General configuration ---------------------------------------------------

# Add any Sphinx extension module names here, as strings. They can be
# extensions coming with Sphinx (named 'sphinx.ext.*') or your custom
# ones.
extensions = [
    "sphinx.ext.autodoc",
    "sphinx.ext.napoleon",
    "sphinx_click.ext",
    "sphinxcontrib.autodoc_pydantic",
    "sphinx_toolbox.collapse",
    "sphinx.ext.autosectionlabel",
    "sphinx_design",
    "sphinx.ext.intersphinx",
    "sphinx.ext.autosummary",
    "docs._ext.sass",
]

intersphinx_mapping = {
    "python": ("https://docs.python.org/3.9", None),
    "numpy": ("https://numpy.org/doc/stable", None),
    "scipy": ("https://docs.scipy.org/doc/scipy/reference", None),
    "scikit.learn": ("https://scikit-learn.org/stable", None),
    "openmm": ("http://docs.openmm.org/latest/api-python/", None),
    "rdkit": ("https://www.rdkit.org/docs", None),
    "openeye": ("https://docs.eyesopen.com/toolkits/python/", None),
    "mdtraj": ("https://www.mdtraj.org/1.9.5/", None),
    "openff.units": ("https://docs.openforcefield.org/units/en/stable", None),
    "gufe": ("https://gufe.readthedocs.io/en/latest/", None),
}

autoclass_content = "both"
# Make sure labels are unique
# https://www.sphinx-doc.org/en/master/usage/extensions/autosectionlabel.html#confval-autosectionlabel_prefix_document
autosectionlabel_prefix_document = True

autodoc_pydantic_model_show_json = False

autodoc_default_options = {
    "members": True,
    "member-order": "bysource",
}
toc_object_entries_show_parents = "hide"

# Add any paths that contain templates here, relative to this directory.
templates_path = ["_templates"]

# List of patterns, relative to source directory, that match files and
# directories to ignore when looking for source files.
# This pattern also affects html_static_path and html_extra_path.
exclude_patterns = ["_build", "Thumbs.db", ".DS_Store", "_ext", "_sass"]

autodoc_mock_imports = [
    "matplotlib",
    "lomap",
    "openmmtools",
    "mdtraj",
    "openmmforcefields",
]


# -- Options for HTML output -------------------------------------------------

# The theme to use for HTML and HTML Help pages.  See the documentation for
# a list of builtin themes.
#
html_theme = "pydata_sphinx_theme"
html_theme_options = {
    "logo": {"text": "OpenFE Documentation"},
    "icon_links": [
        {
            "name": "Github",
            "url": "https://github.com/OpenFreeEnergy/openfe",
            "icon": "fa-brands fa-square-github",
            "type": "fontawesome",
        }
    ],
}
html_logo = "_static/Squaredcircle.svg"

# Add any paths that contain custom static files (such as style sheets) here,
# relative to this directory. They are copied after the builtin static files,
# so a file named "default.css" will overwrite the builtin "default.css".
# html_static_path = ['_static']


# replace macros
rst_prolog = """
.. |rdkit.mol| replace:: :class:`rdkit.Chem.rdchem.Mol`
"""

# Add any paths that contain custom static files (such as style sheets) here,
# relative to this directory. They are copied after the builtin static files,
# so a file named "default.css" will overwrite the builtin "default.css".
html_static_path = ["_static"]
html_css_files = [
    "css/custom.css",
    "css/custom-api.css",
]
# custom-api.css is compiled from custom-api.scss
sass_src_dir = "_sass"
sass_out_dir = "_static/css"<|MERGE_RESOLUTION|>--- conflicted
+++ resolved
@@ -12,31 +12,23 @@
 #
 import os
 import sys
-<<<<<<< HEAD
-=======
 from importlib.metadata import version
 from packaging.version import parse
+
+
 sys.path.insert(0, os.path.abspath('../'))
->>>>>>> 1274fc1b
-
-sys.path.insert(0, os.path.abspath("../"))
 
 
 os.environ["SPHINX"] = "True"
 
 # -- Project information -----------------------------------------------------
 
-<<<<<<< HEAD
 project = "OpenFE"
 copyright = "2022, The OpenFE Development Team"
 author = "The OpenFE Development Team"
+version = parse(version("openfe")).base_version
 
-=======
-project = 'OpenFE'
-copyright = '2022, The OpenFE Development Team'
-author = 'The OpenFE Development Team'
-version = parse(version("openfe")).base_version
->>>>>>> 1274fc1b
+
 # -- General configuration ---------------------------------------------------
 
 # Add any Sphinx extension module names here, as strings. They can be
@@ -136,6 +128,7 @@
     "css/custom.css",
     "css/custom-api.css",
 ]
+
 # custom-api.css is compiled from custom-api.scss
 sass_src_dir = "_sass"
 sass_out_dir = "_static/css"