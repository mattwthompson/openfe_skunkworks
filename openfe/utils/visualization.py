# This code is part of OpenFE and is licensed under the MIT license.
# For details, see https://github.com/OpenFreeEnergy/openfe
from typing import Dict, Set, Tuple, Any, Collection
from itertools import chain
import copy

from rdkit import Chem
from rdkit.Chem import AllChem

from openfe.utils.custom_typing import RDKitMol


def _match_elements(mol1: RDKitMol, idx1: int, mol2: RDKitMol, idx2: int) -> bool:
    """
    Convenience method to check if elements between two molecules (molA
    and molB) are the same.

    Parameters
    ----------
    mol1 : RDKit.Mol
        RDKit representation of molecule 1.
    idx1 : int
        Index of atom to check in molecule 1.
    mol2 : RDKit.Mol
        RDKit representation of molecule 2.
    idx2 : int
        Index of atom to check in molecule 2.

    Returns
    -------
    bool
        True if elements are the same, False otherwise.
    """
    elem_mol1 = mol1.GetAtomWithIdx(idx1).GetAtomicNum()
    elem_mol2 = mol2.GetAtomWithIdx(idx2).GetAtomicNum()
    return elem_mol1 == elem_mol2


def _get_unique_bonds_and_atoms(
    mapping: Dict[int, int], mol1: RDKitMol, mol2: RDKitMol
) -> Dict:
    """
    Given an input mapping, returns new atoms, element changes, and
    involved bonds.

    Parameters
    ----------
    mapping : dict of int:int
        Dictionary describing the atom mapping between molecules 1 and 2.
    mol1 : RDKit.Mol
        RDKit representation of molecule 1.
    mol2 : RDKit.Mol
        RDKit representation of molecule 2.

    Returns
    -------
    uniques : dict
        Dictionary containing; unique atoms ("atoms"), new elements
        ("elements"), and bonds involved with either of the previous two
        ("bonds") for molecule 1.
    """

    uniques: Dict[str, set] = {
        "atoms": set(),  # atoms which fully don't exist in molB
        "elements": set(),  # atoms which exist but change elements in molB
        "bonds": set(),  # bonds involving either unique atoms or elements
    }

    for at in mol1.GetAtoms():
        idx = at.GetIdx()
        if idx not in mapping:
            uniques["atoms"].add(idx)
        elif not _match_elements(mol1, idx, mol2, mapping[idx]):
            uniques["elements"].add(idx)

    for bond in mol1.GetBonds():
        bond_at_idxs = [bond.GetBeginAtomIdx(), bond.GetEndAtomIdx()]
        for at in chain(uniques["atoms"], uniques["elements"]):
            if at in bond_at_idxs:
                bond_idx = bond.GetIdx()
                uniques["bonds"].add(bond_idx)

    return uniques


def _draw_molecules(
    d2d,
    mols: Collection[RDKitMol],
    atoms_list: Collection[Set[int]],
    bonds_list: Collection[Set[int]],
    atom_colors: Collection[Dict[Any, Tuple[float, float, float, float]]],
    highlight_color: Tuple[float, float, float, float],
    atom_mapping: Dict[Tuple[int, int], Dict[int, int]] = None,
) -> str:
    """
    Internal method to visualize a molecule, possibly with mapping info

    Parameters
    ----------
    d2d :
        renderer to draw the molecule; currently we only support
        rdkit.rdMolDraw2D
    mols : Collection[RDKitMol]
        molecules to visualize
    atoms_list: Collection[Set[int]]
        iterable containing one set per molecule in ``mols``, with each set
        containing the indices of the atoms to highlight
    bonds_list: Collection[Set[int]]
        iterable containing one set per molecule in ``mols``, with each set
        containing the indices of the atoms involved in bonds to highlight
    atom_colors: Collection[Dict[Any, Tuple[float, float, float, float]]]
        iterable containing one dict per molecule in ``mols``, with each
        dict containing a mapping of RDKit atom to color, expressed as an
        RGBA tuple, for atoms that need special coloring (e.g., element
        changes)
    highlight_color: Tuple[float, float, float, float]
        RGBA tuple for the default highlight color used in the mapping
        visualization
    atom_mapping: Dict[Tuple[int,int], Dict[int, int]], optional
        used to align the molecules to each othter for clearer visualization, default None
    """
    if d2d is None:
        # select default layout based on number of molecules
        grid_x, grid_y = {1: (1, 1), 2: (2, 1), }[len(mols)]
        d2d = Chem.Draw.rdMolDraw2D.MolDraw2DCairo(
            grid_x * 300, grid_y * 300, 300, 300)

    # squash to 2D
    copies = [copy.deepcopy(mol) for mol in mols]
    [AllChem.Compute2DCoords(mol) for mol in copies]

    if atom_mapping is not None:
        for (i, j), atomMap in atom_mapping.items():
            try:
                AllChem.GenerateDepictionMatching2DStructure(
                    copies[j], copies[i])
            except Exception:
<<<<<<< HEAD
                rms = AllChem.AlignMol(
                    copies[j], copies[i], atomMap=[
                        (k, v) for v, k in atomMap.items()]
=======
                AllChem.AlignMol(
                    copies[j], copies[i], atomMap=[(k, v) for v, k in atomMap.items()]
>>>>>>> e6b0c521
                )


    # standard settings for our visualization
    d2d.drawOptions().useBWAtomPalette()
    d2d.drawOptions().continousHighlight = False
    d2d.drawOptions().setHighlightColour(highlight_color)
    d2d.drawOptions().addAtomIndices = True
    d2d.DrawMolecules(
        copies,
        highlightAtoms=atoms_list,
        highlightBonds=bonds_list,
        highlightAtomColors=atom_colors,
    )
    d2d.FinishDrawing()
    return d2d.GetDrawingText()


def draw_mapping(
    mol1_to_mol2: Dict[int, int], mol1: RDKitMol, mol2: RDKitMol, d2d=None
):
    """
    Method to visualise the atom map correspondence between two rdkit
    molecules given an input mapping.

    Legend:
        * Red highlighted atoms: unique atoms, i.e. atoms which are not
          mapped.
        * Blue highlighted atoms: element changes, i.e. atoms which are
          mapped but change elements.
        * Red highlighted bonds: any bond which involves at least one
          unique atom or one element change.

    Parameters
    ----------
    mol1_to_mol2 : dict of int:int
        Atom mapping between input molecules.
    mol1 : RDKit.Mol
        RDKit representation of molecule 1
    mol2 : RDKit.Mol
        RDKit representation of molecule 2
    d2d : :class:`rdkit.Chem.Draw.rdMolDraw2D.MolDraw2D`
        Optional MolDraw2D backend to use for visualisation.
    """
    mol1_uniques = _get_unique_bonds_and_atoms(mol1_to_mol2, mol1, mol2)

    # invert map
    mol2_to_mol1_map = {v: k for k, v in mol1_to_mol2.items()}
    mol2_uniques = _get_unique_bonds_and_atoms(mol2_to_mol1_map, mol2, mol1)

    atoms_list = [
        mol1_uniques["atoms"] | mol1_uniques["elements"],
        mol2_uniques["atoms"] | mol2_uniques["elements"],
    ]

    # highlight core element changes differently from unique atoms
    # RGBA color value needs to be between 0 and 1, so divide by 255
    red = (220 / 255, 50 / 255, 32 / 255, 1.0)
    blue = (0.0, 90 / 255, 181 / 255, 1.0)

    at1_colors = {at: blue for at in mol1_uniques["elements"]}
    at2_colors = {at: blue for at in mol2_uniques["elements"]}

    atom_colors = [at1_colors, at2_colors]

    bonds_list = [mol1_uniques["bonds"], mol2_uniques["bonds"]]

    return _draw_molecules(
        d2d,
        [mol1, mol2],
        atoms_list=atoms_list,
        bonds_list=bonds_list,
        atom_colors=atom_colors,
        highlight_color=red,
        atom_mapping={(0, 1): mol1_to_mol2},
    )


def draw_one_molecule_mapping(mol1_to_mol2, mol1, mol2, d2d=None):
    """Draw the mapping visualization for a single molecular of a mapping

    This will always draw ``molA``. To draw ``molB``, switch order/invert
    ``molA_to_molB`` mapping.

    See :func:`.draw_mapping` for details on the meaning of different
    colors.

    Parameters
    ----------
    mol1_to_mol2 : dict of int:int
        Atom mapping between input molecules.
    mol1 : RDKit.Mol
        RDKit representation of molecule 1
    mol2 : RDKit.Mol
        RDKit representation of molecule 2
    d2d : :class:`rdkit.Chem.Draw.rdMolDraw2D.MolDraw2D`
        Optional MolDraw2D backend to use for visualisation.

    """
    uniques = _get_unique_bonds_and_atoms(mol1_to_mol2, mol1, mol2)
    atoms_list = [uniques["atoms"] | uniques["elements"]]
    bonds_list = [uniques["bonds"]]
    red = (220 / 255, 50 / 255, 32 / 255, 1.0)
    blue = (0, 90 / 255, 181 / 255, 1.0)

    atom_colors = [{at: blue for at in uniques["elements"]}]

    return _draw_molecules(d2d, [mol1], atoms_list, bonds_list, atom_colors, red)


def draw_unhighlighted_molecule(mol, d2d=None):
    """
    Draw a molecule without any mapping information.

    This uses the same mechanisms as the mapping visualizations, and so can
    be useful in cases where you want the same visual style both for a plain
    molecule and a molecule with the mapping highlighted.

    Parameters
    ----------
    mol : RDKit.Mol
        RDKit representation of the molecule
    d2d : :class:`rdkit.Chem.Draw.rdMolDraw2D.MolDraw2D`
        Optional MolDraw2D backend to use for visualisation.
    """
    red = (220 / 255, 50 / 255, 32 / 255, 1.0)
    return _draw_molecules(
        d2d,
        [mol],
        atoms_list=[[]],
        bonds_list=[[]],
        atom_colors=[{}],
        highlight_color=red,
    )<|MERGE_RESOLUTION|>--- conflicted
+++ resolved
@@ -37,7 +37,7 @@
 
 
 def _get_unique_bonds_and_atoms(
-    mapping: Dict[int, int], mol1: RDKitMol, mol2: RDKitMol
+        mapping: Dict[int, int], mol1: RDKitMol, mol2: RDKitMol
 ) -> Dict:
     """
     Given an input mapping, returns new atoms, element changes, and
@@ -73,6 +73,7 @@
         elif not _match_elements(mol1, idx, mol2, mapping[idx]):
             uniques["elements"].add(idx)
 
+
     for bond in mol1.GetBonds():
         bond_at_idxs = [bond.GetBeginAtomIdx(), bond.GetEndAtomIdx()]
         for at in chain(uniques["atoms"], uniques["elements"]):
@@ -84,13 +85,13 @@
 
 
 def _draw_molecules(
-    d2d,
-    mols: Collection[RDKitMol],
-    atoms_list: Collection[Set[int]],
-    bonds_list: Collection[Set[int]],
-    atom_colors: Collection[Dict[Any, Tuple[float, float, float, float]]],
-    highlight_color: Tuple[float, float, float, float],
-    atom_mapping: Dict[Tuple[int, int], Dict[int, int]] = None,
+        d2d,
+        mols: Collection[RDKitMol],
+        atoms_list: Collection[Set[int]],
+        bonds_list: Collection[Set[int]],
+        atom_colors: Collection[Dict[Any, Tuple[float, float, float, float]]],
+        highlight_color: Tuple[float, float, float, float],
+        atom_mapping: Dict[Tuple[int, int], Dict[int, int]] = None,
 ) -> str:
     """
     Internal method to visualize a molecule, possibly with mapping info
@@ -122,8 +123,7 @@
     if d2d is None:
         # select default layout based on number of molecules
         grid_x, grid_y = {1: (1, 1), 2: (2, 1), }[len(mols)]
-        d2d = Chem.Draw.rdMolDraw2D.MolDraw2DCairo(
-            grid_x * 300, grid_y * 300, 300, 300)
+        d2d = Chem.Draw.rdMolDraw2D.MolDraw2DCairo(grid_x * 300, grid_y * 300, 300, 300)
 
     # squash to 2D
     copies = [copy.deepcopy(mol) for mol in mols]
@@ -132,19 +132,11 @@
     if atom_mapping is not None:
         for (i, j), atomMap in atom_mapping.items():
             try:
-                AllChem.GenerateDepictionMatching2DStructure(
-                    copies[j], copies[i])
+                AllChem.GenerateDepictionMatching2DStructure(copies[j], copies[i])
             except Exception:
-<<<<<<< HEAD
-                rms = AllChem.AlignMol(
-                    copies[j], copies[i], atomMap=[
-                        (k, v) for v, k in atomMap.items()]
-=======
                 AllChem.AlignMol(
                     copies[j], copies[i], atomMap=[(k, v) for v, k in atomMap.items()]
->>>>>>> e6b0c521
                 )
-
 
     # standard settings for our visualization
     d2d.drawOptions().useBWAtomPalette()
@@ -162,7 +154,7 @@
 
 
 def draw_mapping(
-    mol1_to_mol2: Dict[int, int], mol1: RDKitMol, mol2: RDKitMol, d2d=None
+        mol1_to_mol2: Dict[int, int], mol1: RDKitMol, mol2: RDKitMol, d2d=None
 ):
     """
     Method to visualise the atom map correspondence between two rdkit
