# This code is part of OpenFE and is licensed under the MIT license.
# For details, see https://github.com/OpenFreeEnergy/openfe

"""Settings class for plain MD Protocols using OpenMM + OpenMMTools

This module implements the settings necessary to run MD simulations using
:class:`openfe.protocols.openmm_md.plain_md_methods.py`

"""
from openfe.protocols.openmm_utils.omm_settings import (
    Settings,
<<<<<<< HEAD
    SystemSettings,
    OpenMMSolvationSettings,
    OpenMMEngineSettings,
    SimulationSettingsMD,
    IntegratorSettings
=======
    SolvationSettings, OpenMMEngineSettings, MDSimulationSettings,
    IntegratorSettings, MDOutputSettings,
>>>>>>> 2ab9b438
)
from gufe.settings import SettingsBaseModel
try:
    from pydantic.v1 import validator
except ImportError:
    from pydantic import validator  # type: ignore[assignment]


class PlainMDProtocolSettings(Settings):
    class Config:
        arbitrary_types_allowed = True

    protocol_repeats: int
    """
    Number of independent MD runs to perform.
    """

    @validator('protocol_repeats')
    def must_be_positive(cls, v):
        if v <= 0:
            errmsg = f"protocol_repeats must be a positive value, got {v}."
            raise ValueError(errmsg)
        return v

    # Things for creating the systems
<<<<<<< HEAD
    system_settings: SystemSettings
    solvation_settings: OpenMMSolvationSettings
=======
    solvation_settings: SolvationSettings
>>>>>>> 2ab9b438

    # MD Engine things
    engine_settings: OpenMMEngineSettings

    # Sampling State defining things
    integrator_settings: IntegratorSettings

    # Simulation run settings
    simulation_settings: MDSimulationSettings

    # Simulations output settings
    output_settings: MDOutputSettings<|MERGE_RESOLUTION|>--- conflicted
+++ resolved
@@ -9,16 +9,10 @@
 """
 from openfe.protocols.openmm_utils.omm_settings import (
     Settings,
-<<<<<<< HEAD
-    SystemSettings,
     OpenMMSolvationSettings,
     OpenMMEngineSettings,
-    SimulationSettingsMD,
-    IntegratorSettings
-=======
-    SolvationSettings, OpenMMEngineSettings, MDSimulationSettings,
+    MDSimulationSettings,
     IntegratorSettings, MDOutputSettings,
->>>>>>> 2ab9b438
 )
 from gufe.settings import SettingsBaseModel
 try:
@@ -44,12 +38,7 @@
         return v
 
     # Things for creating the systems
-<<<<<<< HEAD
-    system_settings: SystemSettings
     solvation_settings: OpenMMSolvationSettings
-=======
-    solvation_settings: SolvationSettings
->>>>>>> 2ab9b438
 
     # MD Engine things
     engine_settings: OpenMMEngineSettings
