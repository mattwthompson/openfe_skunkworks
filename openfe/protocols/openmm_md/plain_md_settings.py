--- conflicted
+++ resolved
@@ -8,15 +8,10 @@
 
 """
 from openfe.protocols.openmm_utils.omm_settings import (
-<<<<<<< HEAD
-    Settings, SystemSettings,
-    SolvationSettings, OpenMMEngineSettings, SimulationSettingsMD,
-    IntegratorSettings, OpenFFPartialChargeSettings, BasePartialChargeSettings
-=======
     Settings,
     SolvationSettings, OpenMMEngineSettings, MDSimulationSettings,
     IntegratorSettings, MDOutputSettings,
->>>>>>> 2ab9b438
+    OpenFFPartialChargeSettings, BasePartialChargeSettings,
 )
 from gufe.settings import SettingsBaseModel
 try:
