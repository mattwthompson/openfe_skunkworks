# This code is part of OpenFE and is licensed under the MIT license.
# For details, see https://github.com/OpenFreeEnergy/openfe
"""Equilibrium Relative Free Energy Protocol input settings.

This module implements the necessary settings necessary to run relative free
energies using :class:`openfe.protocols.openmm_rfe.equil_rfe_methods.py`

"""
from __future__ import annotations

from typing import Optional, Literal
from openff.units import unit
from openff.models.types import FloatQuantity

from gufe.settings import (
    Settings,
    SettingsBaseModel,
    OpenMMSystemGeneratorFFSettings,
    ThermoSettings,
)
from openfe.protocols.openmm_utils.omm_settings import (
<<<<<<< HEAD
    SystemSettings,
    OpenMMSolvationSettings,
    AlchemicalSamplerSettings,
    OpenMMEngineSettings,
    IntegratorSettings,
    SimulationSettings
=======
    SolvationSettings, MultiStateSimulationSettings,
    OpenMMEngineSettings, IntegratorSettings,
    OutputSettings,
>>>>>>> 2ab9b438
)

try:
    from pydantic.v1 import validator
except ImportError:
    from pydantic import validator  # type: ignore[assignment]


class LambdaSettings(SettingsBaseModel):
    class Config:
        extra = 'ignore'
        arbitrary_types_allowed = True

    """Lambda schedule settings.
    
    Settings controlling the lambda schedule, these include the switching 
    function type, and the number of windows.
    """
    lambda_functions = 'default'
    """
    Key of which switching functions to use for alchemical mutation.
    Default 'default'.
    """
    lambda_windows = 11
    """Number of lambda windows to calculate. Default 11."""


class AlchemicalSettings(SettingsBaseModel):
    class Config:
        extra = 'ignore'
        arbitrary_types_allowed = True

    """Settings for the alchemical protocol

    This describes the creation of the hybrid system.
    """

    endstate_dispersion_correction = False
    """
    Whether to have extra unsampled endstate windows for long range
    correction. Default False.
    """

    # alchemical settings
    use_dispersion_correction = False
    """
    Whether to use dispersion correction in the hybrid topology state.
    Default False.
    """
    softcore_LJ: Literal['gapsys', 'beutler']
    """
    Whether to use the LJ softcore function as defined by Gapsys et al. 
    JCTC 2012, or the one by Beutler et al. Chem. Phys. Lett. 1994.
    Default 'gapsys'.
    """
    softcore_alpha = 0.85
    """Softcore alpha parameter. Default 0.85"""
    turn_off_core_unique_exceptions = False
    """
    Whether to turn off interactions for new exceptions (not just 1,4s)
    at lambda 0 and old exceptions at lambda 1 between unique atoms and core 
    atoms. If False they are present in the nonbonded force. Default False.
    """
    explicit_charge_correction = False
    """
    Whether to explicitly account for a charge difference during the
    alchemical transformation by transforming a water to a counterion
    of the opposite charge of the formal charge difference.

    Please note that this feature is currently in beta and poorly tested.

    Absolute charge changes greater than 1 are
    currently not supported.

    Default False.
    """
    explicit_charge_correction_cutoff: FloatQuantity['nanometer'] = 0.8 * unit.nanometer
    """
    The minimum distance from the system solutes from which an
    alchemical water can be chosen. Default 0.8 * unit.nanometer.
    """


class RelativeHybridTopologyProtocolSettings(Settings):
    protocol_repeats: int
    """
    The number of completely independent repeats of the entire sampling 
    process. The mean of the repeats defines the final estimate of FE 
    difference, while the variance between repeats is used as the uncertainty.  
    """

    @validator('protocol_repeats')
    def must_be_positive(cls, v):
        if v <= 0:
            errmsg = f"protocol_repeats must be a positive value, got {v}."
            raise ValueError(errmsg)
        return v

    # Inherited things

    forcefield_settings: OpenMMSystemGeneratorFFSettings
    """Parameters to set up the force field with OpenMM Force Fields."""
    thermo_settings: ThermoSettings
    """Settings for thermodynamic parameters."""

    # Things for creating the systems
<<<<<<< HEAD
    system_settings: SystemSettings
    """Simulation system settings including the long-range non-bonded method."""
    solvation_settings: OpenMMSolvationSettings
=======
    solvation_settings: SolvationSettings
>>>>>>> 2ab9b438
    """Settings for solvating the system."""

    # Alchemical settings
    lambda_settings: LambdaSettings
    """
    Lambda protocol settings including lambda windows and lambda functions.
    """
    alchemical_settings: AlchemicalSettings
    """
    Alchemical protocol settings including soft core scaling.
    """
    simulation_settings: MultiStateSimulationSettings
    """
    Settings for alchemical sampler.
    """

    # MD Engine things
    engine_settings: OpenMMEngineSettings
    """Settings specific to the OpenMM engine such as the compute platform."""

    # Sampling State defining things
    integrator_settings: IntegratorSettings
    """Settings for the integrator such as timestep and barostat settings."""

    output_settings: OutputSettings
    """
    Simulation output control settings.
    """<|MERGE_RESOLUTION|>--- conflicted
+++ resolved
@@ -8,7 +8,7 @@
 """
 from __future__ import annotations
 
-from typing import Optional, Literal
+from typing import Literal
 from openff.units import unit
 from openff.models.types import FloatQuantity
 
@@ -19,18 +19,10 @@
     ThermoSettings,
 )
 from openfe.protocols.openmm_utils.omm_settings import (
-<<<<<<< HEAD
-    SystemSettings,
-    OpenMMSolvationSettings,
-    AlchemicalSamplerSettings,
-    OpenMMEngineSettings,
-    IntegratorSettings,
-    SimulationSettings
-=======
-    SolvationSettings, MultiStateSimulationSettings,
+    OpenMMSolvationSettings, AlchemicalSamplerSettings,
     OpenMMEngineSettings, IntegratorSettings,
+    MultiStateSimulationSettings,
     OutputSettings,
->>>>>>> 2ab9b438
 )
 
 try:
@@ -137,13 +129,7 @@
     """Settings for thermodynamic parameters."""
 
     # Things for creating the systems
-<<<<<<< HEAD
-    system_settings: SystemSettings
-    """Simulation system settings including the long-range non-bonded method."""
     solvation_settings: OpenMMSolvationSettings
-=======
-    solvation_settings: SolvationSettings
->>>>>>> 2ab9b438
     """Settings for solvating the system."""
 
     # Alchemical settings
