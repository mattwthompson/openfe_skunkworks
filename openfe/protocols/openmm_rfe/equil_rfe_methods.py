--- conflicted
+++ resolved
@@ -592,10 +592,7 @@
     ) -> None:
         """
         Assign partial charges to SMCs.
-<<<<<<< HEAD
-
-=======
->>>>>>> 9ebbcbe2
+
         Parameters
         ----------
         charge_settings : OpenFFPartialChargeSettings
@@ -607,7 +604,6 @@
         for smc, mol in chain(off_small_mols['stateA'],
                               off_small_mols['stateB'],
                               off_small_mols['both']):
-<<<<<<< HEAD
             charge_generation.assign_offmol_partial_charges(
                 offmol=mol,
                 overwrite=False,
@@ -616,16 +612,6 @@
                 generate_n_conformers=charge_settings.number_of_conformers,
                 nagl_model=charge_settings.nagl_model,
             )
-=======
-            # skip if we already have user charges
-            if not (mol.partial_charges is not None and np.any(mol.partial_charges)):
-                # due to issues with partial charge generation in ambertools
-                # we default to using the input conformer for charge generation
-                mol.assign_partial_charges(
-                    'am1bcc', use_conformers=mol.conformers
-                )
-
->>>>>>> 9ebbcbe2
 
     def run(self, *, dry=False, verbose=True,
             scratch_basepath=None,
@@ -735,7 +721,6 @@
                      if (m != mapping.componentA and m != mapping.componentB)]
         }
 
-<<<<<<< HEAD
         self._assign_partial_charges(charge_settings, off_small_mols)
 
         # b. get a system generator
@@ -773,34 +758,6 @@
                 omm_forcefield=system_generator.forcefield,
                 solvent_settings=solvation_settings,
             )
-=======
-        # b. force the creation of parameters
-        # This is necessary because we need to have the FF generated ahead of
-        # solvating the system.
-        # Note: by default this is cached to ctx.shared/db.json so shouldn't
-        # incur too large a cost
-        self.logger.info("Parameterizing molecules")
-
-        # Start by assigning partial charges
-        self._assign_partial_charges(charge_settings, off_small_mols)
-
-        # Then register all the templates
-        for smc, mol in chain(off_small_mols['stateA'],
-                              off_small_mols['stateB'],
-                              off_small_mols['both']):
-            system_generator.create_system(mol.to_topology().to_openmm(),
-                                           molecules=[mol])
-
-        # c. get OpenMM Modeller + a dictionary of resids for each component
-        stateA_modeller, comp_resids = system_creation.get_omm_modeller(
-            protein_comp=protein_comp,
-            solvent_comp=solvent_comp,
-            small_mols=dict(chain(off_small_mols['stateA'],
-                                  off_small_mols['both'])),
-            omm_forcefield=system_generator.forcefield,
-            solvent_settings=solvation_settings,
-        )
->>>>>>> 9ebbcbe2
 
         # d. get topology & positions
         # Note: roundtrip positions to remove vec3 issues
