# This code is part of OpenFE and is licensed under the MIT license.
# For details, see https://github.com/OpenFreeEnergy/openfe
import json
import openfe
from openfe.protocols import openmm_afe
import gufe
from gufe.tests.test_tokenization import GufeTokenizableTestsMixin
import pytest


@pytest.fixture
def protocol():
    return openmm_afe.AbsoluteSolvationProtocol(
               openmm_afe.AbsoluteSolvationProtocol.default_settings()
           )


@pytest.fixture
def protocol_units(protocol, benzene_system):
    pus = protocol.create(
        stateA=benzene_system,
        stateB=openfe.ChemicalSystem({'solvent': openfe.SolventComponent()}),
        mapping=None,
    )
    return list(pus.protocol_units)


@pytest.fixture
def solvent_protocol_unit(protocol_units):
    for pu in protocol_units:
        if isinstance(pu, openmm_afe.AbsoluteSolvationSolventUnit):
            return pu


@pytest.fixture
def vacuum_protocol_unit(protocol_units):
    for pu in protocol_units:
        if isinstance(pu, openmm_afe.AbsoluteSolvationVacuumUnit):
            return pu


@pytest.fixture
def protocol_result(afe_solv_transformation_json):
    d = json.loads(afe_solv_transformation_json,
                   cls=gufe.tokenization.JSON_HANDLER.decoder)
    pr = openmm_afe.AbsoluteSolvationProtocolResult.from_dict(d['protocol_result'])
    return pr


class TestAbsoluteSolvationProtocol(GufeTokenizableTestsMixin):
    cls = openmm_afe.AbsoluteSolvationProtocol
<<<<<<< HEAD
    key = "AbsoluteSolvationProtocol-11554340d013d48ef999593590dc8f37"
=======
    key = "AbsoluteSolvationProtocol-9a18332b06a721da1b0fcaf5cc86dd25"
>>>>>>> 2ab9b438
    repr = f"<{key}>"

    @pytest.fixture()
    def instance(self, protocol):
        return protocol


class TestAbsoluteSolvationSolventUnit(GufeTokenizableTestsMixin):
    cls = openmm_afe.AbsoluteSolvationSolventUnit
    repr = "AbsoluteSolvationSolventUnit(Absolute Solvation, benzene solvent leg: repeat 2 generation 0)"
    key = None

    @pytest.fixture()
    def instance(self, solvent_protocol_unit):
        return solvent_protocol_unit

    def test_key_stable(self):
        pytest.skip()


class TestAbsoluteSolvationVacuumUnit(GufeTokenizableTestsMixin):
    cls = openmm_afe.AbsoluteSolvationVacuumUnit
    repr = "AbsoluteSolvationVacuumUnit(Absolute Solvation, benzene vacuum leg: repeat 2 generation 0)"
    key = None

    @pytest.fixture()
    def instance(self, vacuum_protocol_unit):
        return vacuum_protocol_unit

    def test_key_stable(self):
        pytest.skip()


class TestAbsoluteSolvationProtocolResult(GufeTokenizableTestsMixin):
    cls = openmm_afe.AbsoluteSolvationProtocolResult
<<<<<<< HEAD
    key = "AbsoluteSolvationProtocolResult-7218b4d1d5becdb3ab9138d6fc6397e4"
=======
    key = "AbsoluteSolvationProtocolResult-55ac1971317176d6e84549601d1eed5e"
>>>>>>> 2ab9b438
    repr = f"<{key}>"

    @pytest.fixture()
    def instance(self, protocol_result):
        return protocol_result<|MERGE_RESOLUTION|>--- conflicted
+++ resolved
@@ -49,11 +49,7 @@
 
 class TestAbsoluteSolvationProtocol(GufeTokenizableTestsMixin):
     cls = openmm_afe.AbsoluteSolvationProtocol
-<<<<<<< HEAD
-    key = "AbsoluteSolvationProtocol-11554340d013d48ef999593590dc8f37"
-=======
     key = "AbsoluteSolvationProtocol-9a18332b06a721da1b0fcaf5cc86dd25"
->>>>>>> 2ab9b438
     repr = f"<{key}>"
 
     @pytest.fixture()
@@ -89,11 +85,7 @@
 
 class TestAbsoluteSolvationProtocolResult(GufeTokenizableTestsMixin):
     cls = openmm_afe.AbsoluteSolvationProtocolResult
-<<<<<<< HEAD
-    key = "AbsoluteSolvationProtocolResult-7218b4d1d5becdb3ab9138d6fc6397e4"
-=======
     key = "AbsoluteSolvationProtocolResult-55ac1971317176d6e84549601d1eed5e"
->>>>>>> 2ab9b438
     repr = f"<{key}>"
 
     @pytest.fixture()
