--- conflicted
+++ resolved
@@ -75,25 +75,8 @@
 @MAPPER.parameter(required=False, default="LomapAtomMapper")
 @LIGAND_NETWORK.parameter(required=False)
 @print_duration
-<<<<<<< HEAD
-def plan_rhfe_network(mol_dir: List[str], output_dir: str, mapper: str,
+def plan_rhfe_network(molecules: List[str], output_dir: str, mapper: str,
                       ligand_network):
-    """Plan a relative hydration free energy network, saved in a dir with multiple JSON files.
-
-    This tool is an easy way to setup a RHFE-Calculation Campaign. This can be useful for testing our tools.
-    Plan-rhfe-network finds a reasonable network of transformations and adds the openfe rbfe protocol of year one to the transformations.
-    The output of the command can be used, in order to run the planned transformations with the quickrun tool.
-    For more sophisticated setups, please consider using the python layer of openfe.
-    
-
-    The tool will parse the input and run the rbfe network planner, which executes following steps:
-        1. generate an atom mapping for all possible ligand pairs. (default: Lomap) 
-        2. score all atom mappings. (default: Lomap default score) 
-        3. build network form all atom mapping scores (default: minimal spanning graph) 
-        
-    The generated Network will be stored in a folder containing for each transformation a JSON file, that can be run with quickrun (or other future tools).
-=======
-def plan_rhfe_network(molecules: List[str], output_dir: str, mapper: str):
     """
     Plan a relative hydration free energy network, saved in a dir with
     multiple JSON files.
@@ -119,7 +102,6 @@
     The generated Network will be stored in a folder containing for each
     transformation a JSON file, that can be run with quickrun (or other
     future tools).
->>>>>>> cf078c39
     """
     from gufe import SolventComponent
     from openfe.setup.atom_mapping.lomap_scorers import (
